import { Card, CardContent, CardHeader, CardTitle } from "@/components/ui/card";
import { Badge } from "@/components/ui/badge";
import { Cake, Gift } from "lucide-react";
import { useQuery } from "@tanstack/react-query";
import { supabase } from "@/integrations/supabase/client";
import { useMemo } from "react";

export function BirthdayWidget() {
  const { data: birthdayData = [] } = useQuery({
    queryKey: ["upcoming-birthdays"],
    retry: false,
    queryFn: async () => {
<<<<<<< HEAD
      // TODO: CONNECT - contracts_enriched table not available yet
      // Returning mock data until database table is created
      console.log('BirthdayWidget: Using mock data - contracts_enriched needs connection');
      return [
        { staff_id: '1', full_name: 'Birthday Person', birth_date: new Date().toISOString().split('T')[0] }
      ];
=======
      const { data, error } = await supabase
        .from("contracts_enriched_v2")
        .select("employes_employee_id, full_name, birth_date")
        .not("birth_date", "is", null);
      if (error) throw error;
      return data ?? [];
>>>>>>> a15f6193
    },
  });

  const { todayBirthdays, upcomingBirthdays } = useMemo(() => {
    const today = new Date();
    const nextWeek = new Date();
    nextWeek.setDate(today.getDate() + 7);

    const todayStr = `${String(today.getMonth() + 1).padStart(2, '0')}-${String(today.getDate()).padStart(2, '0')}`;
    
    const todayBirthdays = birthdayData.filter(person => {
      if (!person.birth_date) return false;
      const birthDate = new Date(person.birth_date);
      const birthStr = `${String(birthDate.getMonth() + 1).padStart(2, '0')}-${String(birthDate.getDate()).padStart(2, '0')}`;
      return birthStr === todayStr;
    });

    const upcomingBirthdays = birthdayData.filter(person => {
      if (!person.birth_date) return false;
      const birthDate = new Date(person.birth_date);
      const thisYearBirthday = new Date(today.getFullYear(), birthDate.getMonth(), birthDate.getDate());
      
      // If birthday already passed this year, check next year
      if (thisYearBirthday < today) {
        thisYearBirthday.setFullYear(today.getFullYear() + 1);
      }
      
      return thisYearBirthday > today && thisYearBirthday <= nextWeek;
    }).sort((a, b) => {
      const aDate = new Date(a.birth_date!);
      const bDate = new Date(b.birth_date!);
      const aThisYear = new Date(today.getFullYear(), aDate.getMonth(), aDate.getDate());
      const bThisYear = new Date(today.getFullYear(), bDate.getMonth(), bDate.getDate());
      
      if (aThisYear < today) aThisYear.setFullYear(today.getFullYear() + 1);
      if (bThisYear < today) bThisYear.setFullYear(today.getFullYear() + 1);
      
      return aThisYear.getTime() - bThisYear.getTime();
    });

    return { todayBirthdays, upcomingBirthdays };
  }, [birthdayData]);

  const formatBirthday = (birthDate: string) => {
    const date = new Date(birthDate);
    return date.toLocaleDateString('en-US', { month: 'short', day: 'numeric' });
  };

  if (todayBirthdays.length === 0 && upcomingBirthdays.length === 0) {
    return null;
  }

  return (
    <Card className="shadow-card">
      <CardHeader className="pb-3">
        <CardTitle className="flex items-center gap-2 text-base">
          <Cake className="h-4 w-4 text-pink-500" />
          Birthday Celebrations
        </CardTitle>
      </CardHeader>
      <CardContent className="space-y-4">
        {/* Today's Birthdays */}
        {todayBirthdays.length > 0 && (
          <div className="space-y-2">
            <div className="flex items-center gap-2">
              <Badge className="bg-gradient-to-r from-pink-500 to-purple-500 text-white">
                TODAY 🎉
              </Badge>
            </div>
            {todayBirthdays.map((person) => (
              <div
              key={person.employes_employee_id}
                className="flex items-center justify-between p-3 bg-gradient-to-r from-pink-50 to-purple-50 rounded-lg border border-pink-200"
              >
                <div className="flex items-center gap-2">
                  <Gift className="h-4 w-4 text-pink-500" />
                  <span className="font-medium text-foreground">
                    {person.full_name}
                  </span>
                </div>
                <div className="text-xl">🎂</div>
              </div>
            ))}
          </div>
        )}

        {/* Upcoming Birthdays */}
        {upcomingBirthdays.length > 0 && (
          <div className="space-y-2">
            <div className="flex items-center gap-2">
              <span className="text-sm font-medium text-muted-foreground">
                This Week
              </span>
            </div>
            {upcomingBirthdays.slice(0, 3).map((person) => (
              <div
                key={person.employes_employee_id}
                className="flex items-center justify-between p-2 bg-muted/50 rounded-md hover:bg-muted transition-colors"
              >
                <div className="flex items-center gap-2">
                  <Cake className="h-3 w-3 text-muted-foreground" />
                  <span className="text-sm text-foreground">
                    {person.full_name}
                  </span>
                </div>
                <span className="text-xs text-muted-foreground">
                  {formatBirthday(person.birth_date!)}
                </span>
              </div>
            ))}
          </div>
        )}
      </CardContent>
    </Card>
  );
}<|MERGE_RESOLUTION|>--- conflicted
+++ resolved
@@ -10,21 +10,12 @@
     queryKey: ["upcoming-birthdays"],
     retry: false,
     queryFn: async () => {
-<<<<<<< HEAD
       // TODO: CONNECT - contracts_enriched table not available yet
       // Returning mock data until database table is created
       console.log('BirthdayWidget: Using mock data - contracts_enriched needs connection');
       return [
         { staff_id: '1', full_name: 'Birthday Person', birth_date: new Date().toISOString().split('T')[0] }
       ];
-=======
-      const { data, error } = await supabase
-        .from("contracts_enriched_v2")
-        .select("employes_employee_id, full_name, birth_date")
-        .not("birth_date", "is", null);
-      if (error) throw error;
-      return data ?? [];
->>>>>>> a15f6193
     },
   });
 
