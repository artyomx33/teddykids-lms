--- conflicted
+++ resolved
@@ -11,7 +11,6 @@
     queryKey: ["teddy-stars"],
     retry: false,
     queryFn: async () => {
-<<<<<<< HEAD
       // TODO: CONNECT - contracts_enriched table not available yet
       // Returning mock data until database table is created
       console.log('TeddyStarsWidget: Using mock data - contracts_enriched needs connection');
@@ -19,15 +18,6 @@
         { staff_id: '1', full_name: 'Sample Star', position: 'Senior Staff', avg_review_score: 5.0, first_start: '2024-01-01' },
         { staff_id: '2', full_name: 'Another Star', position: 'Staff', avg_review_score: 4.9, first_start: '2024-02-15' }
       ];
-=======
-      const { data, error } = await supabase
-        .from("contracts_enriched_v2")
-        .select("employes_employee_id, full_name, position, avg_review_score, first_start")
-        .eq("has_five_star_badge", true)
-        .order("avg_review_score", { ascending: false });
-      if (error) throw error;
-      return data ?? [];
->>>>>>> a15f6193
     },
   });
 
