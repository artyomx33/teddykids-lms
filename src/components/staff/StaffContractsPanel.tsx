--- conflicted
+++ resolved
@@ -21,11 +21,7 @@
   TIMELINE: 'timeline'
 } as const;
 
-<<<<<<< HEAD
-type ViewMode = typeof VIEW_MODES[keyof typeof VIEW_MODES];
-=======
 type ViewMode = 'grid' | 'timeline';
->>>>>>> b76f7d75
 
 interface StaffContractsPanelProps {
   staffId: string;
@@ -44,11 +40,7 @@
   isUserManager,
   onRefresh,
 }: StaffContractsPanelProps) {
-<<<<<<< HEAD
-  const [viewMode, setViewMode] = useState<ViewMode>(VIEW_MODES.GRID);
-=======
   const [viewMode, setViewMode] = useState<ViewMode>('grid');
->>>>>>> b76f7d75
   const canSeeFinancials = canViewSalaryInfo(currentUserRole, false, isUserManager);
   const canCreate = canCreateContract(currentUserRole, isUserManager);
   
@@ -63,7 +55,7 @@
   );
 
   // Show timeline view if selected
-  if (viewMode === VIEW_MODES.TIMELINE) {
+  if (viewMode === 'timeline') {
     return (
       <div className="space-y-4">
         {/* Header with view toggle */}
@@ -74,23 +66,6 @@
               <div className="flex items-center gap-2">
                 {/* View Toggle */}
                 <div className="flex bg-muted rounded-lg p-1">
-<<<<<<< HEAD
-                  <Button
-                    size="sm"
-                    variant={viewMode === VIEW_MODES.GRID ? 'default' : 'ghost'}
-                    onClick={() => setViewMode(VIEW_MODES.GRID)}
-                    className="h-8 px-3"
-                  >
-                    <Grid3X3 className="h-4 w-4 mr-1" />
-                    Overview
-                  </Button>
-                  <Button
-                    size="sm"
-                    variant={viewMode === VIEW_MODES.TIMELINE ? 'default' : 'ghost'}
-                    onClick={() => setViewMode(VIEW_MODES.TIMELINE)}
-                    className="h-8 px-3"
-                  >
-=======
                    <Button
                      size="sm"
                      variant={(viewMode as string) === 'grid' ? 'default' : 'ghost'}
@@ -106,7 +81,6 @@
                      onClick={() => setViewMode('timeline')}
                      className="h-8 px-3"
                    >
->>>>>>> b76f7d75
                     <History className="h-4 w-4 mr-1" />
                     Timeline
                   </Button>
@@ -143,23 +117,6 @@
           <div className="flex items-center gap-2">
             {/* View Toggle */}
             <div className="flex bg-muted rounded-lg p-1">
-<<<<<<< HEAD
-              <Button
-                size="sm"
-                variant={viewMode === VIEW_MODES.GRID ? 'default' : 'ghost'}
-                onClick={() => setViewMode(VIEW_MODES.GRID)}
-                className="h-8 px-3"
-              >
-                <Grid3X3 className="h-4 w-4 mr-1" />
-                Overview
-              </Button>
-              <Button
-                size="sm"
-                variant={viewMode === VIEW_MODES.TIMELINE ? 'default' : 'ghost'}
-                onClick={() => setViewMode(VIEW_MODES.TIMELINE)}
-                className="h-8 px-3"
-              >
-=======
                <Button
                  size="sm"
                  variant={(viewMode as string) === 'grid' ? 'default' : 'ghost'}
@@ -175,7 +132,6 @@
                  onClick={() => setViewMode('timeline')}
                  className="h-8 px-3"
                >
->>>>>>> b76f7d75
                 <History className="h-4 w-4 mr-1" />
                 Timeline
               </Button>
