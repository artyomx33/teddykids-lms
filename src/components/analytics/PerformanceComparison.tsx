import { Card, CardContent, CardHeader, CardTitle } from "@/components/ui/card";
import { Badge } from "@/components/ui/badge";
import { Progress } from "@/components/ui/progress";
import { BarChart3, TrendingUp, Users, Award, Clock } from "lucide-react";
import { useQuery } from "@tanstack/react-query";
import { supabase } from "@/integrations/supabase/client";
import { useMemo } from "react";

export function PerformanceComparison() {
  const { data: staffData = [] } = useQuery({
    queryKey: ["staff-performance"],
    retry: false,
    queryFn: async () => {
<<<<<<< HEAD
      // TODO: CONNECT - contracts_enriched table not available yet
      // Returning mock data until database table is created
      console.log('PerformanceComparison: Using mock data - contracts_enriched needs connection');
      return [
        { staff_id: '1', full_name: 'Sample Staff', position: 'Staff', avg_review_score: 4.5, first_start: '2024-01-01', location_key: 'rbw' },
        { staff_id: '2', full_name: 'Another Staff', position: 'Senior Staff', avg_review_score: 4.8, first_start: '2024-02-01', location_key: 'zml' }
      ];
=======
      const { data, error } = await supabase
        .from("contracts_enriched_v2")
        .select("employes_employee_id, full_name, position, avg_review_score, first_start, location_key")
        .not("avg_review_score", "is", null);
      if (error) throw error;
      return data ?? [];
>>>>>>> a15f6193
    },
  });

  const performanceMetrics = useMemo(() => {
    // Department comparison
    const byLocation = staffData.reduce((acc, staff) => {
      const location = staff.location_key || "Unknown";
      if (!acc[location]) {
        acc[location] = { total: 0, scores: [], avgScore: 0 };
      }
      acc[location].total++;
      acc[location].scores.push(staff.avg_review_score || 0);
      acc[location].avgScore = acc[location].scores.reduce((a, b) => a + b, 0) / acc[location].scores.length;
      return acc;
    }, {} as Record<string, { total: number; scores: number[]; avgScore: number }>);

    // Tenure vs Performance
    const tenureGroups = staffData.reduce((acc, staff) => {
      if (!staff.first_start) return acc;
      
      const tenure = Math.floor((Date.now() - new Date(staff.first_start).getTime()) / (1000 * 60 * 60 * 24 * 365));
      const group = tenure < 1 ? "New (<1yr)" : tenure < 3 ? "Mid (1-3yrs)" : "Senior (3+yrs)";
      
      if (!acc[group]) {
        acc[group] = { count: 0, avgScore: 0, scores: [] };
      }
      acc[group].count++;
      acc[group].scores.push(staff.avg_review_score || 0);
      acc[group].avgScore = acc[group].scores.reduce((a, b) => a + b, 0) / acc[group].scores.length;
      return acc;
    }, {} as Record<string, { count: number; avgScore: number; scores: number[] }>);

    // Top performers
    const topPerformers = staffData
      .filter(staff => staff.avg_review_score && staff.avg_review_score >= 4.5)
      .sort((a, b) => (b.avg_review_score || 0) - (a.avg_review_score || 0))
      .slice(0, 5);

    return {
      byLocation: Object.entries(byLocation).sort(([,a], [,b]) => b.avgScore - a.avgScore),
      tenureGroups,
      topPerformers,
      totalStaff: staffData.length
    };
  }, [staffData]);

  return (
    <Card className="shadow-card">
      <CardHeader>
        <CardTitle className="flex items-center gap-2">
          <BarChart3 className="h-5 w-5 text-primary" />
          Performance Analytics
          <Badge variant="outline" className="ml-auto">
            {performanceMetrics.totalStaff} staff
          </Badge>
        </CardTitle>
      </CardHeader>
      <CardContent className="space-y-6">
        {/* Department Performance */}
        <div className="space-y-3">
          <h4 className="font-medium flex items-center gap-2">
            <Users className="h-4 w-4" />
            Performance by Department
          </h4>
          <div className="space-y-2">
            {performanceMetrics.byLocation.slice(0, 4).map(([location, data]) => (
              <div key={location} className="space-y-1">
                <div className="flex items-center justify-between">
                  <span className="text-sm font-medium">{location}</span>
                  <div className="flex items-center gap-2">
                    <span className="text-xs text-muted-foreground">{data.total} staff</span>
                    <Badge variant={data.avgScore >= 4.5 ? "default" : data.avgScore >= 4.0 ? "secondary" : "outline"}>
                      {data.avgScore.toFixed(1)}
                    </Badge>
                  </div>
                </div>
                <Progress value={(data.avgScore / 5) * 100} className="h-2" />
              </div>
            ))}
          </div>
        </div>

        {/* Tenure Analysis */}
        <div className="space-y-3">
          <h4 className="font-medium flex items-center gap-2">
            <Clock className="h-4 w-4" />
            Performance by Tenure
          </h4>
          <div className="grid grid-cols-3 gap-2">
            {Object.entries(performanceMetrics.tenureGroups).map(([group, data]) => (
              <div key={group} className="text-center p-2 bg-muted/50 rounded-lg">
                <div className="text-lg font-bold text-primary">{data.avgScore.toFixed(1)}</div>
                <div className="text-xs text-muted-foreground">{group}</div>
                <div className="text-xs text-muted-foreground">{data.count} staff</div>
              </div>
            ))}
          </div>
        </div>

        {/* Top Performers */}
        <div className="space-y-3">
          <h4 className="font-medium flex items-center gap-2">
            <Award className="h-4 w-4" />
            Current Top Performers
          </h4>
          <div className="space-y-2">
            {performanceMetrics.topPerformers.map((performer, index) => (
              <div key={performer.employes_employee_id} className="flex items-center justify-between p-2 bg-gradient-to-r from-primary/5 to-primary/10 rounded-md">
                <div className="flex items-center gap-2">
                  <Badge variant={index < 3 ? "default" : "secondary"}>
                    #{index + 1}
                  </Badge>
                  <div>
                    <div className="text-sm font-medium">{performer.full_name}</div>
                    <div className="text-xs text-muted-foreground">{performer.position || "Staff"}</div>
                  </div>
                </div>
                <div className="flex items-center gap-1">
                  <Award className="h-3 w-3 text-yellow-500" />
                  <span className="text-sm font-bold">{performer.avg_review_score?.toFixed(1)}</span>
                </div>
              </div>
            ))}
          </div>
        </div>

        {/* Trending Insight */}
        <div className="p-3 bg-gradient-to-r from-blue-50 to-indigo-50 rounded-lg border border-blue-200">
          <div className="flex items-center gap-2 mb-2">
            <TrendingUp className="h-4 w-4 text-blue-600" />
            <span className="font-medium text-blue-900">Insight</span>
          </div>
          <p className="text-sm text-blue-800">
            Senior staff (3+ years) show highest performance scores. Consider mentorship programs 
            to help newer staff reach similar levels.
          </p>
        </div>
      </CardContent>
    </Card>
  );
}<|MERGE_RESOLUTION|>--- conflicted
+++ resolved
@@ -11,7 +11,6 @@
     queryKey: ["staff-performance"],
     retry: false,
     queryFn: async () => {
-<<<<<<< HEAD
       // TODO: CONNECT - contracts_enriched table not available yet
       // Returning mock data until database table is created
       console.log('PerformanceComparison: Using mock data - contracts_enriched needs connection');
@@ -19,14 +18,6 @@
         { staff_id: '1', full_name: 'Sample Staff', position: 'Staff', avg_review_score: 4.5, first_start: '2024-01-01', location_key: 'rbw' },
         { staff_id: '2', full_name: 'Another Staff', position: 'Senior Staff', avg_review_score: 4.8, first_start: '2024-02-01', location_key: 'zml' }
       ];
-=======
-      const { data, error } = await supabase
-        .from("contracts_enriched_v2")
-        .select("employes_employee_id, full_name, position, avg_review_score, first_start, location_key")
-        .not("avg_review_score", "is", null);
-      if (error) throw error;
-      return data ?? [];
->>>>>>> a15f6193
     },
   });
 
