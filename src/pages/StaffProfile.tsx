import { useParams, useNavigate } from "react-router-dom";
import { useQuery, useQueryClient } from "@tanstack/react-query";
import { Card, CardContent, CardHeader, CardTitle } from "@/components/ui/card";
import { Button } from "@/components/ui/button";
import { Badge } from "@/components/ui/badge";
import { Tabs, TabsContent, TabsList, TabsTrigger } from "@/components/ui/tabs";
import {
  fetchStaffDetail,
  StaffDetail,
  addReview,
  addNote,
  uploadCertificate,
} from "@/lib/staff";
import { useState } from "react";
import { supabase } from "@/integrations/supabase/client";
import { ReviewDueBanner } from "@/components/staff/ReviewDueBanner";
import { StaffProfileHeader } from "@/components/staff/StaffProfileHeader";
import { StaffTimeline } from "@/components/staff/StaffTimeline";
import { DocumentStatusPanel } from "@/components/staff/DocumentStatusPanel";
import { InternMetaPanel } from "@/components/staff/InternMetaPanel";
import { KnowledgeProgressPanel } from "@/components/staff/KnowledgeProgressPanel";
import { MilestonesPanel } from "@/components/staff/MilestonesPanel";
import { StaffContractsPanel } from "@/components/staff/StaffContractsPanel";
import { LocationEditor } from "@/components/staff/LocationEditor";
import { createTimelineFromStaffData } from "@/lib/staff-timeline";
import { UserRole } from "@/lib/staff-contracts";
<<<<<<< HEAD
import { MapPin, Edit, Star, BarChart3, Calendar, Clock, TrendingUp } from "lucide-react";
=======
import { MapPin, Edit, Star, BarChart3, Calendar, Clock, TrendingUp, FileText, Map } from "lucide-react";
>>>>>>> b76f7d75

// Phase 2 Review Components
import { useReviews, useStaffReviewSummary, usePerformanceTrends } from "@/lib/hooks/useReviews";
import { ReviewForm } from "@/components/reviews/ReviewForm";
import { PerformanceAnalytics } from "@/components/reviews/PerformanceAnalytics";
import { ReviewCalendar } from "@/components/reviews/ReviewCalendar";
<<<<<<< HEAD
=======

// Dutch Labor Law Components
import { ContractTimelineVisualization } from "@/components/employes/ContractTimelineVisualization";
import { SalaryProgressionAnalytics } from "@/components/employes/SalaryProgressionAnalytics";
import { buildEmploymentJourney } from "@/lib/employesContracts";
>>>>>>> b76f7d75

export default function StaffProfile() {
  const { id } = useParams();
  const navigate = useNavigate();
  const qc = useQueryClient();
  const { data, isLoading } = useQuery<StaffDetail>({
    queryKey: ["staffDetail", id],
    queryFn: () => fetchStaffDetail(id!),
    enabled: !!id,
  });

  // Phase 2 Review Data (with error handling for missing tables)
  const { data: staffReviews = [], isLoading: reviewsLoading, error: reviewsError } = useReviews({ staffId: id });
  const { data: staffSummary, error: summaryError } = useStaffReviewSummary(id);
  const { data: performanceTrends = [], error: trendsError } = usePerformanceTrends(id || '');

  // Check if review system is available
  const isReviewSystemAvailable = !reviewsError && !summaryError && !trendsError;

<<<<<<< HEAD
=======
  // Employment Journey Data (Dutch Labor Law)
  const { data: employmentJourney, isLoading: journeyLoading } = useQuery({
    queryKey: ['employment-journey', id],
    queryFn: () => buildEmploymentJourney(id!),
    enabled: !!id,
  });

>>>>>>> b76f7d75
  // Modals state
  const [reviewFormOpen, setReviewFormOpen] = useState(false);
  const [reviewFormMode, setReviewFormMode] = useState<'create' | 'edit' | 'complete'>('create');
  const [selectedReviewId, setSelectedReviewId] = useState<string | undefined>();
  const [noteOpen, setNoteOpen] = useState(false);
  const [certOpen, setCertOpen] = useState(false);
  const [locationEditorOpen, setLocationEditorOpen] = useState(false);
<<<<<<< HEAD
  const [activeTab, setActiveTab] = useState<'overview' | 'reviews' | 'performance'>('overview');
=======
  const [activeTab, setActiveTab] = useState<'overview' | 'reviews' | 'performance' | 'contracts'>('overview');
>>>>>>> b76f7d75

  // TODO: Get current user role from authentication/context
  // For now, defaulting to 'admin' - this should be replaced with actual user role
  const currentUserRole: UserRole = 'admin';
  const isUserManager = data?.staff.role === 'manager'; // Simplified logic

  const handleCreateReview = () => {
    setReviewFormMode('create');
    setSelectedReviewId(undefined);
    setReviewFormOpen(true);
  };

  const handleEditReview = (reviewId: string) => {
    setReviewFormMode('edit');
    setSelectedReviewId(reviewId);
    setReviewFormOpen(true);
  };

  const handleCompleteReview = (reviewId: string) => {
    setReviewFormMode('complete');
    setSelectedReviewId(reviewId);
    setReviewFormOpen(true);
  };

  const handleReviewSaved = () => {
    qc.invalidateQueries({ queryKey: ["staffDetail", id] });
    qc.invalidateQueries({ queryKey: ["reviews"] });
    qc.invalidateQueries({ queryKey: ["staff-review-summary"] });
    setReviewFormOpen(false);
  };

  if (isLoading || !data) {
    return <div className="text-sm text-muted-foreground">Loading…</div>;
  }

  // Create timeline data
  const timelineItems = createTimelineFromStaffData(
    data.reviews,
    data.notes,
    data.certificates
  );

  return (
    <div className="space-y-6">
      {/* Review due banner */}
      <ReviewDueBanner
        nextReviewDue={data.enrichedContract?.next_review_due}
        needsSix={data.enrichedContract?.needs_six_month_review}
        needsYearly={data.enrichedContract?.needs_yearly_review}
        onCreateReview={handleCreateReview}
      />

      {/* Tabbed Interface */}
      <Tabs value={activeTab} onValueChange={(value) => setActiveTab(value as any)}>
<<<<<<< HEAD
        <TabsList className={`grid w-full ${isReviewSystemAvailable ? 'grid-cols-3' : 'grid-cols-1'}`}>
=======
        <TabsList className={`grid w-full ${isReviewSystemAvailable ? 'grid-cols-4' : 'grid-cols-2'}`}>
>>>>>>> b76f7d75
          <TabsTrigger value="overview" className="flex items-center gap-2">
            <Star className="h-4 w-4" />
            Overview
          </TabsTrigger>
<<<<<<< HEAD
=======
          <TabsTrigger value="contracts" className="flex items-center gap-2">
            <FileText className="h-4 w-4" />
            Employment Journey
          </TabsTrigger>
>>>>>>> b76f7d75
          {isReviewSystemAvailable && (
            <TabsTrigger value="reviews" className="flex items-center gap-2">
              <Calendar className="h-4 w-4" />
              Reviews
              {staffReviews.length > 0 && (
                <Badge variant="secondary" className="ml-1">
                  {staffReviews.length}
                </Badge>
              )}
            </TabsTrigger>
          )}
          {isReviewSystemAvailable && (
            <TabsTrigger value="performance" className="flex items-center gap-2">
              <BarChart3 className="h-4 w-4" />
              Analytics
            </TabsTrigger>
          )}
        </TabsList>

        {/* Overview Tab */}
        <TabsContent value="overview">
          <div className="flex gap-6">
            {/* Left Column - Flexible width */}
            <div className="flex-1 space-y-6">
          {/* Enhanced Profile Header */}
          <StaffProfileHeader
            staff={data.staff}
            enrichedData={data.enrichedContract}
            firstContractDate={data.firstContractDate}
            documentStatus={data.documentStatus ? {
              missing_count: data.documentStatus.missing_count,
              total_docs: 7
            } : null}
          />

          {/* Employment Journey Button */}
          {employmentJourney && (
            <Card className="border-primary/20 bg-gradient-to-r from-primary/5 to-primary/10">
              <CardContent className="p-4">
                <div className="flex items-center justify-between">
                  <div>
                    <h3 className="font-semibold mb-1">Employment Journey Map</h3>
                    <p className="text-sm text-muted-foreground">
                      View complete timeline, contracts, and compliance status
                    </p>
                  </div>
                  <Button 
                    onClick={() => navigate(`/employment-journey/${id}`)}
                    className="gap-2"
                  >
                    <Map className="h-4 w-4" />
                    View Journey
                  </Button>
                </div>
              </CardContent>
            </Card>
          )}

          {/* Action Panels - Knowledge & Milestones */}
          <div className="grid grid-cols-1 lg:grid-cols-2 gap-4">
            <KnowledgeProgressPanel 
              staffId={data.staff.id}
              onViewProgress={() => console.log('View knowledge progress')}
            />

            <MilestonesPanel 
              staffId={data.staff.id}
              contractStartDate={data.enrichedContract?.first_start}
              onScheduleReview={(milestone) => console.log('Schedule milestone review:', milestone)}
            />
          </div>

          {/* Location Editor */}
          {locationEditorOpen && (
            <div className="fixed inset-0 bg-black/30 flex items-center justify-center p-4 z-50">
              <LocationEditor
                staffId={data.staff.id}
                staffName={data.staff.full_name}
                currentLocation={data.staff.location}
                onSuccess={() => {
                  setLocationEditorOpen(false);
                  qc.invalidateQueries({ queryKey: ["staffDetail", id] });
                }}
                onCancel={() => setLocationEditorOpen(false)}
              />
            </div>
          )}

          {/* Contracts Panel */}
          <StaffContractsPanel
            staffId={data.staff.id}
            staffName={data.staff.full_name}
            contracts={data.contracts}
            currentUserRole={currentUserRole}
            isUserManager={isUserManager}
            onRefresh={() => qc.invalidateQueries({ queryKey: ["staffDetail", id] })}
          />

              {/* Activity Timeline */}
              <StaffTimeline items={timelineItems} />
            </div>

            {/* Right Column - Fixed width same as Document Status */}
            <div className="w-80 space-y-4">
              {/* Location Panel */}
              <Card>
                <CardContent className="p-4">
                  <div className="flex items-center justify-between">
                    <div className="flex items-center gap-2">
                      <MapPin className="h-4 w-4 text-muted-foreground" />
                      <span className="text-sm font-medium">Location</span>
                    </div>
                    <Button
                      variant="ghost"
                      size="sm"
                      onClick={() => setLocationEditorOpen(true)}
                      className="h-8 w-8 p-0"
                    >
                      <Edit className="h-3 w-3" />
                    </Button>
                  </div>
                  <p className="text-sm text-muted-foreground mt-1">
                    {data.staff.location ? (
                      (() => {
                        const locations: Record<string, { name: string; address: string }> = {
                          'rbw': { name: 'Rijnsburgerweg 35', address: 'Rijnsburgerweg 35' },
                          'zml': { name: 'Zeemanlaan 22a', address: 'Zeemanlaan 22a' },
                          'lrz': { name: 'Lorentzkade 15a', address: 'Lorentzkade 15a' },
                          'rb3&5': { name: 'Rijnsburgerweg 3&5', address: 'Rijnsburgerweg 3&5' }
                        };
                        const location = locations[data.staff.location];
                        return location ? location.name : data.staff.location;
                      })()
                    ) : (
                      "No location assigned"
                    )}
                  </p>
                </CardContent>
              </Card>

              {/* Enhanced Review Summary Panel */}
              {isReviewSystemAvailable ? (
                <EnhancedReviewSummaryPanel
                  staffId={data.staff.id}
                  staffSummary={staffSummary}
                  latestReview={staffReviews[0]}
                  onCreateReview={handleCreateReview}
                  onViewAnalytics={() => setActiveTab('performance')}
                />
              ) : (
                <Card>
                  <CardHeader>
                    <CardTitle className="flex items-center gap-2">
                      <Star className="h-5 w-5" />
                      Performance Reviews
                    </CardTitle>
                  </CardHeader>
                  <CardContent>
                    <div className="text-center py-8 text-muted-foreground">
                      <Star className="h-12 w-12 mx-auto mb-2 opacity-50" />
                      <p className="font-medium">Review System Loading</p>
                      <p className="text-sm">Performance review functionality will be available shortly.</p>
                    </div>
                  </CardContent>
                </Card>
              )}
<<<<<<< HEAD

              {/* Document Status Panel */}
              <DocumentStatusPanel
                staffId={data.staff.id}
                documentsStatus={data.documentStatus}
              />

              {/* Intern Meta Panel (only for interns) */}
              <InternMetaPanel
                staff={data.staff}
                enrichedData={data.enrichedContract}
              />
            </div>
          </div>
        </TabsContent>

=======

              {/* Document Status Panel */}
              <DocumentStatusPanel
                staffId={data.staff.id}
                documentsStatus={data.documentStatus}
              />

              {/* Intern Meta Panel (only for interns) */}
              <InternMetaPanel
                staff={data.staff}
                enrichedData={data.enrichedContract}
              />
            </div>
          </div>
        </TabsContent>

        {/* Employment Journey Tab - Dutch Labor Law Compliance */}
        <TabsContent value="contracts">
          <div className="space-y-6">
            <div>
              <h2 className="text-xl font-semibold">Employment Journey & Contract Timeline</h2>
              <p className="text-sm text-muted-foreground">
                Complete contract history with Dutch labor law compliance tracking (Chain Rule & Termination Notices)
              </p>
            </div>

            {journeyLoading ? (
              <Card>
                <CardContent className="p-6">
                  <div className="space-y-3">
                    {[1, 2, 3].map(i => (
                      <div key={i} className="h-20 bg-muted animate-pulse rounded-lg" />
                    ))}
                  </div>
                </CardContent>
              </Card>
            ) : employmentJourney ? (
              <div className="space-y-6">
                <ContractTimelineVisualization journey={employmentJourney} />
                <SalaryProgressionAnalytics journey={employmentJourney} />
              </div>
            ) : (
              <Card>
                <CardContent className="p-6">
                  <div className="text-center py-8 text-muted-foreground">
                    <FileText className="h-12 w-12 mx-auto mb-3 opacity-50" />
                    <p className="font-medium">No employment data available</p>
                    <p className="text-sm">Contract history will appear here once data is synced from Employes.nl</p>
                  </div>
                </CardContent>
              </Card>
            )}
          </div>
        </TabsContent>

>>>>>>> b76f7d75
        {/* Reviews Tab */}
        {isReviewSystemAvailable && (
          <TabsContent value="reviews">
            <div className="space-y-6">
              <div className="flex items-center justify-between">
                <div>
                  <h2 className="text-xl font-semibold">Review Management</h2>
                  <p className="text-sm text-muted-foreground">
                    Manage {data.staff.full_name}'s performance reviews and schedule new ones
                  </p>
                </div>
                <Button onClick={handleCreateReview}>
                  Schedule New Review
                </Button>
              </div>

              {/* Reviews Calendar */}
              <ReviewCalendar className="mb-6" />

            {/* Review History */}
            <Card>
              <CardContent className="p-6">
                <h3 className="text-lg font-medium mb-4">Review History</h3>
                {reviewsLoading ? (
                  <div className="space-y-3">
                    {Array.from({ length: 3 }).map((_, i) => (
                      <div key={i} className="h-16 bg-gray-100 rounded animate-pulse" />
                    ))}
                  </div>
                ) : staffReviews.length === 0 ? (
                  <div className="text-center py-8 text-muted-foreground">
                    <Calendar className="h-12 w-12 mx-auto mb-3 opacity-50" />
                    <p>No reviews yet</p>
                    <Button
                      variant="outline"
                      className="mt-2"
                      onClick={handleCreateReview}
                    >
                      Schedule First Review
                    </Button>
                  </div>
                ) : (
                  <div className="space-y-3">
                    {staffReviews.map((review: any) => (
                      <div
                        key={review.id}
                        className="flex items-center justify-between p-4 border rounded-lg hover:shadow-sm transition-shadow"
                      >
                        <div className="flex items-center gap-3">
                          <div className="flex items-center gap-2">
                            {Array.from({ length: 5 }).map((_, i) => (
                              <Star
                                key={i}
                                className={`h-4 w-4 ${
                                  review.star_rating && i < review.star_rating
                                    ? 'text-yellow-500 fill-current'
                                    : 'text-gray-300'
                                }`}
                              />
                            ))}
                          </div>
                          <div>
                            <div className="font-medium">{review.review_type} Review</div>
                            <div className="text-sm text-muted-foreground">
                              {new Date(review.review_date).toLocaleDateString()} • Status: {review.status}
                            </div>
                          </div>
                        </div>
                        <div className="flex items-center gap-2">
                          <Badge variant={review.status === 'completed' ? 'default' : 'secondary'}>
                            {review.status}
                          </Badge>
                          {review.status !== 'completed' && (
                            <Button
                              variant="outline"
                              size="sm"
                              onClick={() => handleCompleteReview(review.id)}
                            >
                              Complete
                            </Button>
                          )}
                          <Button
                            variant="ghost"
                            size="sm"
                            onClick={() => handleEditReview(review.id)}
                          >
                            Edit
                          </Button>
                        </div>
                      </div>
                    ))}
                  </div>
                )}
              </CardContent>
            </Card>
          </div>
        </TabsContent>
        )}

<<<<<<< HEAD
=======
        {/* Performance Analytics Tab */}
>>>>>>> b76f7d75
        {isReviewSystemAvailable && (
          <TabsContent value="performance">
            <PerformanceAnalytics staffId={id} />
          </TabsContent>
        )}
      </Tabs>

      {/* Phase 2 Review Form Modal */}
      {reviewFormOpen && isReviewSystemAvailable && (
        <div className="fixed inset-0 bg-black/30 flex items-center justify-center p-4 z-50">
          <div className="bg-background border rounded-lg max-w-4xl w-full max-h-[90vh] overflow-y-auto">
            <ReviewForm
              reviewId={selectedReviewId}
              staffId={data.staff.id}
              mode={reviewFormMode}
              onSave={handleReviewSaved}
              onCancel={() => setReviewFormOpen(false)}
            />
          </div>
        </div>
      )}

      {/* Note Modal */}
      {noteOpen && (
        <NoteModal
          staffId={data.staff.id}
          onClose={() => setNoteOpen(false)}
          onSaved={async () => {
            await qc.invalidateQueries({ queryKey: ["staffDetail", id] });
            setNoteOpen(false);
          }}
        />
      )}

      {/* Certificate Modal */}
      {certOpen && (
        <CertificateModal
          staffId={data.staff.id}
          onClose={() => setCertOpen(false)}
          onSaved={async () => {
            await qc.invalidateQueries({ queryKey: ["staffDetail", id] });
            setCertOpen(false);
          }}
        />
      )}
    </div>
  );
}

// Enhanced Review Summary Panel Component
function EnhancedReviewSummaryPanel({
  staffId,
  staffSummary,
  latestReview,
  onCreateReview,
  onViewAnalytics
}: {
  staffId: string;
  staffSummary: any;
  latestReview: any;
  onCreateReview: () => void;
  onViewAnalytics: () => void;
}) {
  const renderStarRating = (rating: number) => (
    <div className="flex items-center gap-1">
      {[1, 2, 3, 4, 5].map((star) => (
        <Star
          key={star}
          className={`h-4 w-4 ${
            rating >= star ? 'text-yellow-500 fill-current' : 'text-gray-300'
          }`}
        />
      ))}
      <span className="ml-1 text-sm font-medium">{rating?.toFixed(1) || '—'}</span>
    </div>
  );

  const getPerformanceLevel = (rating: number) => {
    if (rating >= 4.5) return { label: 'Exceptional', color: 'bg-green-100 text-green-800 border-green-300' };
    if (rating >= 3.5) return { label: 'Exceeds', color: 'bg-blue-100 text-blue-800 border-blue-300' };
    if (rating >= 2.5) return { label: 'Meets', color: 'bg-yellow-100 text-yellow-800 border-yellow-300' };
    if (rating >= 1.5) return { label: 'Below', color: 'bg-orange-100 text-orange-800 border-orange-300' };
    return { label: 'Unsatisfactory', color: 'bg-red-100 text-red-800 border-red-300' };
  };

  return (
    <Card>
      <CardHeader>
        <CardTitle className="flex items-center justify-between">
          <div className="flex items-center gap-2">
            <Star className="h-5 w-5" />
            Performance Summary
          </div>
          <Button variant="outline" size="sm" onClick={onViewAnalytics}>
            <BarChart3 className="h-4 w-4 mr-1" />
            Analytics
          </Button>
        </CardTitle>
      </CardHeader>
      <CardContent className="space-y-4">
        {/* Key Metrics */}
        <div className="grid grid-cols-2 gap-4">
          <div className="text-center p-3 bg-muted/50 rounded-lg">
            <div className="text-2xl font-bold">{staffSummary?.total_reviews || 0}</div>
            <div className="text-xs text-muted-foreground">Total Reviews</div>
          </div>
          <div className="text-center p-3 bg-muted/50 rounded-lg">
            <div className="text-2xl font-bold flex items-center justify-center gap-1">
              {staffSummary?.avg_star_rating ? renderStarRating(staffSummary.avg_star_rating) : '—'}
            </div>
            <div className="text-xs text-muted-foreground">Avg Rating</div>
          </div>
        </div>

        {/* Performance Level Badge */}
        {staffSummary?.avg_star_rating && (
          <div className="flex justify-center">
            <Badge className={getPerformanceLevel(staffSummary.avg_star_rating).color}>
              {getPerformanceLevel(staffSummary.avg_star_rating).label}
            </Badge>
          </div>
        )}

        {/* Latest Review */}
        {latestReview && (
          <div className="space-y-2">
            <h4 className="font-medium text-sm">Latest Review</h4>
            <div className="p-3 border rounded-lg space-y-2">
              <div className="flex items-center justify-between">
                <span className="text-sm font-medium capitalize">
                  {latestReview.review_type?.replace('_', ' ')} Review
                </span>
                <span className="text-xs text-muted-foreground">
                  {new Date(latestReview.review_date).toLocaleDateString()}
                </span>
              </div>
              <div className="flex items-center gap-2">
                {latestReview.star_rating && renderStarRating(latestReview.star_rating)}
                <Badge variant={latestReview.status === 'completed' ? 'default' : 'secondary'}>
                  {latestReview.status}
                </Badge>
              </div>
            </div>
          </div>
        )}

        {/* 5-Star Performance */}
        {staffSummary?.five_star_count > 0 && (
          <div className="p-3 bg-yellow-50 border border-yellow-200 rounded-lg">
            <div className="flex items-center gap-2 text-sm text-yellow-800">
              <Star className="h-4 w-4 fill-current" />
              <span>{staffSummary.five_star_count} five-star review{staffSummary.five_star_count > 1 ? 's' : ''}</span>
            </div>
          </div>
        )}

        {/* Overdue Alert */}
        {staffSummary?.overdue_count > 0 && (
          <div className="p-3 bg-red-50 border border-red-200 rounded-lg">
            <div className="flex items-center gap-2 text-sm text-red-800">
              <Clock className="h-4 w-4" />
              <span>{staffSummary.overdue_count} overdue review{staffSummary.overdue_count > 1 ? 's' : ''}</span>
            </div>
          </div>
        )}

        {/* Action Buttons */}
        <div className="space-y-2 pt-2">
          <Button variant="default" size="sm" className="w-full" onClick={onCreateReview}>
            Schedule New Review
          </Button>
          <Button variant="outline" size="sm" className="w-full" onClick={onViewAnalytics}>
            <TrendingUp className="h-4 w-4 mr-1" />
            View Performance Trends
          </Button>
        </div>
      </CardContent>
    </Card>
  );
}

function NoteModal({
  staffId, onClose, onSaved,
}: { staffId: string; onClose: () => void; onSaved: () => void }) {
  const [type, setType] = useState<string>("note");
  const [note, setNote] = useState<string>("");
  const [saving, setSaving] = useState(false);

  const onSubmit = async () => {
    try {
      setSaving(true);
      await addNote({ staff_id: staffId, note_type: type, note });
      onSaved();
    } finally {
      setSaving(false);
    }
  };

  return (
    <div className="fixed inset-0 bg-black/30 flex items-center justify-center p-4 z-50">
      <div className="bg-card border border-border rounded-md p-4 w-full max-w-md space-y-3">
        <div className="text-lg font-semibold">Add Note</div>
        <div className="grid gap-2">
          <label className="text-sm">
            Type
            <select
              className="w-full border rounded px-2 py-1 mt-1 bg-background"
              value={type}
              onChange={(e) => setType(e.target.value)}
            >
              <option value="positive">positive</option>
              <option value="concern">concern</option>
              <option value="warning">warning</option>
              <option value="note">note</option>
            </select>
          </label>
          <label className="text-sm">
            Note
            <textarea
              className="w-full border rounded px-2 py-1 mt-1 bg-background"
              rows={4}
              value={note}
              onChange={(e) => setNote(e.target.value)}
            />
          </label>
        </div>
        <div className="flex justify-end gap-2">
          <Button variant="outline" onClick={onClose} disabled={saving}>Cancel</Button>
          <Button onClick={onSubmit} disabled={saving}>
            {saving ? "Saving…" : "Save"}
          </Button>
        </div>
      </div>
    </div>
  );
}

function CertificateModal({
  staffId, onClose, onSaved,
}: { staffId: string; onClose: () => void; onSaved: () => void }) {
  const [title, setTitle] = useState<string>("");
  const [file, setFile] = useState<File | null>(null);
  const [saving, setSaving] = useState(false);

  const onSubmit = async () => {
    if (!file) return;
    try {
      setSaving(true);
      await uploadCertificate({ staff_id: staffId, title: title || "Certificate", file });
      onSaved();
    } finally {
      setSaving(false);
    }
  };

  return (
    <div className="fixed inset-0 bg-black/30 flex items-center justify-center p-4 z-50">
      <div className="bg-card border border-border rounded-md p-4 w-full max-w-md space-y-3">
        <div className="text-lg font-semibold">Upload Certificate</div>
        <div className="grid gap-2">
          <label className="text-sm">
            Title
            <input
              className="w-full border rounded px-2 py-1 mt-1 bg-background"
              value={title}
              onChange={(e) => setTitle(e.target.value)}
              placeholder="First Aid, VOG, Diploma, …"
            />
          </label>
          <label className="text-sm">
            File
            <input
              className="w-full border rounded px-2 py-1 mt-1 bg-background"
              type="file"
              onChange={(e) => setFile(e.target.files?.[0] ?? null)}
            />
          </label>
        </div>
        <div className="flex justify-end gap-2">
          <Button variant="outline" onClick={onClose} disabled={saving}>Cancel</Button>
          <Button onClick={onSubmit} disabled={!file || saving}>
            {saving ? "Uploading…" : "Upload"}
          </Button>
        </div>
      </div>
    </div>
  );
}<|MERGE_RESOLUTION|>--- conflicted
+++ resolved
@@ -24,25 +24,18 @@
 import { LocationEditor } from "@/components/staff/LocationEditor";
 import { createTimelineFromStaffData } from "@/lib/staff-timeline";
 import { UserRole } from "@/lib/staff-contracts";
-<<<<<<< HEAD
-import { MapPin, Edit, Star, BarChart3, Calendar, Clock, TrendingUp } from "lucide-react";
-=======
 import { MapPin, Edit, Star, BarChart3, Calendar, Clock, TrendingUp, FileText, Map } from "lucide-react";
->>>>>>> b76f7d75
 
 // Phase 2 Review Components
 import { useReviews, useStaffReviewSummary, usePerformanceTrends } from "@/lib/hooks/useReviews";
 import { ReviewForm } from "@/components/reviews/ReviewForm";
 import { PerformanceAnalytics } from "@/components/reviews/PerformanceAnalytics";
 import { ReviewCalendar } from "@/components/reviews/ReviewCalendar";
-<<<<<<< HEAD
-=======
 
 // Dutch Labor Law Components
 import { ContractTimelineVisualization } from "@/components/employes/ContractTimelineVisualization";
 import { SalaryProgressionAnalytics } from "@/components/employes/SalaryProgressionAnalytics";
 import { buildEmploymentJourney } from "@/lib/employesContracts";
->>>>>>> b76f7d75
 
 export default function StaffProfile() {
   const { id } = useParams();
@@ -62,16 +55,12 @@
   // Check if review system is available
   const isReviewSystemAvailable = !reviewsError && !summaryError && !trendsError;
 
-<<<<<<< HEAD
-=======
   // Employment Journey Data (Dutch Labor Law)
   const { data: employmentJourney, isLoading: journeyLoading } = useQuery({
     queryKey: ['employment-journey', id],
     queryFn: () => buildEmploymentJourney(id!),
     enabled: !!id,
   });
-
->>>>>>> b76f7d75
   // Modals state
   const [reviewFormOpen, setReviewFormOpen] = useState(false);
   const [reviewFormMode, setReviewFormMode] = useState<'create' | 'edit' | 'complete'>('create');
@@ -79,11 +68,7 @@
   const [noteOpen, setNoteOpen] = useState(false);
   const [certOpen, setCertOpen] = useState(false);
   const [locationEditorOpen, setLocationEditorOpen] = useState(false);
-<<<<<<< HEAD
-  const [activeTab, setActiveTab] = useState<'overview' | 'reviews' | 'performance'>('overview');
-=======
   const [activeTab, setActiveTab] = useState<'overview' | 'reviews' | 'performance' | 'contracts'>('overview');
->>>>>>> b76f7d75
 
   // TODO: Get current user role from authentication/context
   // For now, defaulting to 'admin' - this should be replaced with actual user role
@@ -138,22 +123,15 @@
 
       {/* Tabbed Interface */}
       <Tabs value={activeTab} onValueChange={(value) => setActiveTab(value as any)}>
-<<<<<<< HEAD
-        <TabsList className={`grid w-full ${isReviewSystemAvailable ? 'grid-cols-3' : 'grid-cols-1'}`}>
-=======
         <TabsList className={`grid w-full ${isReviewSystemAvailable ? 'grid-cols-4' : 'grid-cols-2'}`}>
->>>>>>> b76f7d75
           <TabsTrigger value="overview" className="flex items-center gap-2">
             <Star className="h-4 w-4" />
             Overview
           </TabsTrigger>
-<<<<<<< HEAD
-=======
           <TabsTrigger value="contracts" className="flex items-center gap-2">
             <FileText className="h-4 w-4" />
             Employment Journey
           </TabsTrigger>
->>>>>>> b76f7d75
           {isReviewSystemAvailable && (
             <TabsTrigger value="reviews" className="flex items-center gap-2">
               <Calendar className="h-4 w-4" />
@@ -320,24 +298,6 @@
                   </CardContent>
                 </Card>
               )}
-<<<<<<< HEAD
-
-              {/* Document Status Panel */}
-              <DocumentStatusPanel
-                staffId={data.staff.id}
-                documentsStatus={data.documentStatus}
-              />
-
-              {/* Intern Meta Panel (only for interns) */}
-              <InternMetaPanel
-                staff={data.staff}
-                enrichedData={data.enrichedContract}
-              />
-            </div>
-          </div>
-        </TabsContent>
-
-=======
 
               {/* Document Status Panel */}
               <DocumentStatusPanel
@@ -392,8 +352,6 @@
             )}
           </div>
         </TabsContent>
-
->>>>>>> b76f7d75
         {/* Reviews Tab */}
         {isReviewSystemAvailable && (
           <TabsContent value="reviews">
@@ -493,10 +451,7 @@
         </TabsContent>
         )}
 
-<<<<<<< HEAD
-=======
         {/* Performance Analytics Tab */}
->>>>>>> b76f7d75
         {isReviewSystemAvailable && (
           <TabsContent value="performance">
             <PerformanceAnalytics staffId={id} />
