--- conflicted
+++ resolved
@@ -85,8 +85,9 @@
         body: { action: 'fetch_employees' }
       });
 
-<<<<<<< HEAD
-      if (funcError) throw funcError;
+      if (data?.error) {
+        throw new Error(data.error);
+      }
 
       if (!data) {
         console.warn('No data received from employes-integration function');
@@ -110,13 +111,6 @@
 
       console.log(`✅ Successfully fetched ${employees.length} employees from Employes.nl`);
       return employees;
-=======
-      if (data?.error) {
-        throw new Error(data.error);
-      }
-
-      return data?.data || data;
->>>>>>> f39b9863
     } catch (err: any) {
       const errorMessage = err.message || 'Failed to fetch employees';
       setError(errorMessage);
@@ -127,10 +121,10 @@
   }, []);
 
   const compareStaffData = useCallback(async (): Promise<ComparisonResult> => {
-<<<<<<< HEAD
     try {
       setIsLoading(true);
-      
+      setError(null);
+
       // Fetch employees from Employes.nl
       const employees = await fetchEmployees();
 
@@ -150,13 +144,13 @@
 
       // Use our superior client-side matching algorithm
       const matches = await matchEmployees(safeEmployees);
-      
+
       // Calculate statistics
       const exactMatches = matches.filter(m => m.matchType === 'exact').length;
       const similarMatches = matches.filter(m => m.matchType === 'similar').length;
       const newEmployees = matches.filter(m => m.matchType === 'new').length;
       const conflicts = matches.filter(m => m.conflicts && m.conflicts.length > 0).length;
-      
+
       return {
         totalEmployes: employees.length,
         totalLMS: matches.filter(m => m.lms).length,
@@ -173,31 +167,6 @@
       setIsLoading(false);
     }
   }, [fetchEmployees]);
-
-  const getSyncLogs = useCallback(async (): Promise<SyncLog[]> => {
-=======
->>>>>>> f39b9863
-    setIsLoading(true);
-    setError(null);
-    
-    try {
-      const { data } = await supabase.functions.invoke('employes-integration', {
-        body: { action: 'compare_staff_data' }
-      });
-
-      if (data?.error) {
-        throw new Error(data.error);
-      }
-
-      return data?.data || data;
-    } catch (err: any) {
-      const errorMessage = err.message || 'Failed to compare staff data';
-      setError(errorMessage);
-      throw new Error(errorMessage);
-    } finally {
-      setIsLoading(false);
-    }
-  }, []);
 
   const syncEmployees = useCallback(async () => {
     setIsLoading(true);
