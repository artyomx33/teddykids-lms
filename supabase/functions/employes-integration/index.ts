--- conflicted
+++ resolved
@@ -3673,41 +3673,8 @@
         result = await analyzeEmploymentData();
         break;
 
-<<<<<<< HEAD
       case 'fetch_employment_history':
         result = await fetchEmploymentHistory(requestBody.employeeId);
-=======
-      case 'extract_complete_profile':
-        const email = params.email;
-        const extractStaffId = params.staff_id;
-        if (!email && !extractStaffId) {
-          result = { 
-            error: 'email or staff_id is required',
-            data: { success: false, errors: ['email or staff_id parameter is required'] }
-          };
-        } else {
-          result = await extractCompleteEmployeeProfile(email, extractStaffId);
-        }
-        break;
-
-      case 'collect_comprehensive_data':
-        console.log('🚀 Starting comprehensive data collection (Phase 1)');
-        result = await runComprehensiveDataCollection(false);
-        break;
-
-      case 'auto_sync_all':
-        console.log('🚀 Starting AUTO SYNC ALL: Collection → Staff Sync → Compliance Check');
-        result = await runComprehensiveDataCollection(true);
-        
-        // Add compliance monitoring after sync
-        if (result.data && !result.error) {
-          console.log('\n📋 Running compliance checks...');
-          const complianceResult = await checkCompliance();
-          if (complianceResult.data) {
-            result.data.compliance_alerts = complianceResult.data;
-          }
-        }
->>>>>>> a15f6193
         break;
 
       default:
@@ -3715,11 +3682,7 @@
         result = { 
           error: `Unknown action: ${action}`,
           data: {
-<<<<<<< HEAD
             validActions: ['test_connection', 'fetch_companies', 'fetch_employees', 'compare_staff_data', 'sync_employees', 'sync_wage_data', 'sync_from_employes', 'sync_contracts', 'get_sync_statistics', 'get_sync_logs', 'discover_endpoints', 'debug_connection', 'test_individual_employees', 'analyze_employment_data', 'fetch_employment_history']
-=======
-            validActions: ['test_connection', 'fetch_companies', 'fetch_employees', 'compare_staff_data', 'sync_employees', 'sync_wage_data', 'sync_from_employes', 'sync_contracts', 'get_sync_statistics', 'get_sync_logs', 'discover_endpoints', 'debug_connection', 'test_individual_employees', 'analyze_employment_data', 'extract_complete_profile', 'collect_comprehensive_data']
->>>>>>> a15f6193
           }
         };
     }
